{
  "name": "@api-ts/express-wrapper",
  "version": "0.0.0-semantically-released",
  "description": "Implement an HTTP specification with Express",
  "author": "Eric Crosson <ericcrosson@bitgo.com>",
  "license": "Apache-2.0",
  "main": "dist/src/index.js",
  "types": "dist/src/index.d.ts",
  "files": [
    "dist/src/"
  ],
  "scripts": {
    "build": "tsc --build --incremental --verbose .",
    "clean": "rm -rf -- dist",
    "test": "c8 --all ava"
  },
  "dependencies": {
    "@api-ts/io-ts-http": "0.0.0-semantically-released",
    "express": "4.17.2",
    "fp-ts": "2.11.8",
    "io-ts": "2.1.3"
  },
  "devDependencies": {
    "@api-ts/superagent-wrapper": "0.0.0-semantically-released",
    "@ava/typescript": "3.0.1",
    "@types/express": "4.17.13",
<<<<<<< HEAD
    "@types/node": "16.11.7",
    "ava": "4.0.1",
    "c8": "7.11.2",
    "ts-node": "10.4.0",
    "typescript": "4.5.5"
=======
    "ava": "4.2.0",
    "ts-node": "10.7.0",
    "typescript": "4.6.4"
>>>>>>> 82c27919
  },
  "ava": {
    "typescript": {
      "compile": false,
      "extensions": [
        "ts"
      ],
      "rewritePaths": {
        "test/": "dist/test/"
      }
    }
  },
  "publishConfig": {
    "access": "public"
  }
}<|MERGE_RESOLUTION|>--- conflicted
+++ resolved
@@ -24,17 +24,10 @@
     "@api-ts/superagent-wrapper": "0.0.0-semantically-released",
     "@ava/typescript": "3.0.1",
     "@types/express": "4.17.13",
-<<<<<<< HEAD
-    "@types/node": "16.11.7",
-    "ava": "4.0.1",
+    "ava": "4.2.0",
     "c8": "7.11.2",
-    "ts-node": "10.4.0",
-    "typescript": "4.5.5"
-=======
-    "ava": "4.2.0",
     "ts-node": "10.7.0",
     "typescript": "4.6.4"
->>>>>>> 82c27919
   },
   "ava": {
     "typescript": {
